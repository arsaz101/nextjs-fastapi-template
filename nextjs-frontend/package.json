--- conflicted
+++ resolved
@@ -7,14 +7,10 @@
     "build": "next build",
     "start": "next start",
     "lint": "next lint",
-<<<<<<< HEAD
     "generate-client": "openapi-ts",
-    "test": "jest"
-=======
+    "test": "jest",
     "prettier": "prettier --write '**/*.{js,jsx,ts,tsx,json,css,html}'",
-    "generate-client": "openapi-ts",
     "tsc": "tsc"
->>>>>>> 7a4eaefb
   },
   "dependencies": {
     "@hey-api/client-fetch": "^0.4.0",
@@ -34,6 +30,7 @@
     "@hey-api/openapi-ts": "^0.53.8",
     "@testing-library/jest-dom": "^6.6.3",
     "@testing-library/react": "^16.0.1",
+    "@types/jest": "^29.5.14",
     "@types/node": "^20",
     "@types/react": "^18",
     "@types/react-dom": "^18",
@@ -47,6 +44,7 @@
     "postcss": "^8.4.47",
     "prettier": "^3.3.3",
     "tailwindcss": "^3.4.13",
+    "ts-jest": "^29.2.5",
     "ts-node": "^10.9.2",
     "typescript": "^5"
   }
